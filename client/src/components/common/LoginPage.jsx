--- conflicted
+++ resolved
@@ -7,28 +7,9 @@
 import { useState } from 'react';
 import { useNavigate } from 'react-router-dom';
 
-import { useState } from "react";
-import FormSection from "./forms/FormSection";
-import FormHeader from "./forms/FormHeader";
-import loginHeader from "../../assets/loginHeader.jpg";
-import FormFooter from "./forms/FormFooter";
+
 
 const LoginPage = () => {
-<<<<<<< HEAD
-const [title, setTitle] = useState("Welcome Back Gorgeous 👋");
-  const [description, setDescription] = useState(
-    "Sign in to book your next glam session , track appointments , and unlock sweet beauty perks. Your glow-up is just a tap away!"
-  );
-
-  const headerData = [{ loginHeader: loginHeader, alt: "Login Header" }];
-
-  const inputData = [
-    {
-      labelName: "Email/Mobile No.",
-      type: "text",
-      id: "Email/Mobile No.",
-      placeholder: "Enter Your email or mobile number",
-=======
   const navigate = useNavigate();
   const [formData, setFormData] = useState({
     email: "",
@@ -63,42 +44,24 @@
       type: "email",
       id: "email",
       placeholder: "Enter Your Email",
->>>>>>> cd263dee
     },
     {
       labelName: "password",
       type: "password",
       id: "password",
-<<<<<<< HEAD
-      placeholder: "At least 8 characters",
-=======
       placeholder: "Enter Your Password",
->>>>>>> cd263dee
     },
   ];
 
   return (
-<<<<<<< HEAD
-    <div className="flex justify-center ">
-      <div className="w-96 flex flex-col  justify-between gap-3 p-4 rounded-md shadow-2xl">
-=======
     <div className="flex justify-center mt-20">
       <div className="w-[420px] flex flex-col  justify-between gap-3 p-9 rounded-md shadow-2xl">
->>>>>>> cd263dee
         <FormHeader headerData={headerData} />
 
         <FormSection
           title={title}
           description={description}
           inputData={inputData}
-<<<<<<< HEAD
-        />
-        <FormFooter />
-        
-      </div>
-    </div>
-  )
-=======
           formData={formData}
           onInputChange={handleInputChange}
           onSubmit={handleSubmit}
@@ -118,7 +81,6 @@
       </div>
     </div>
   );
->>>>>>> cd263dee
 }
 
 export default LoginPage