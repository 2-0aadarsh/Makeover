/* eslint-disable react/prop-types */
/**
 * SERVICE MODAL LAYOUT STRUCTURE
 * ===============================
 *
 * ┌─────────────────────────────────────────────────────────┐
 * │ AnimatePresence                                         │
 * │ ┌───────────────────────────────────────────────────┐   │
 * │ │ motion.div (OVERLAY)                              │   │
 * │ │ - Background overlay with backdrop blur           │   │
 * │ │ - Handles click outside to close                  │   │
 * │ │ ┌─────────────────────────────────────────────┐   │   │
 * │ │ │ motion.div (MODAL CONTAINER)                 │   │   │
 * │ │ │ - Main modal box (ref: modalRef)             │   │   │
 * │ │ │ - Handles drag gestures                       │   │   │
 * │ │ │                                               │   │   │
 * │ │ │ ┌─────────────────────────────────────────┐   │   │   │
 * │ │ │ │ Drag Handle (Mobile Only)               │   │   │   │
 * │ │ │ │ - Top drag indicator bar                 │   │   │   │
 * │ │ │ └─────────────────────────────────────────┘   │   │   │
 * │ │ │                                               │   │   │
 * │ │ │ ┌─────────────────────────────────────────┐   │   │   │
 * │ │ │ │ Header (STICKY)                         │   │   │   │
 * │ │ │ │ - Stays at top when scrolling            │   │   │   │
 * │ │ │ │ ┌───────────────────────────────────┐   │   │   │   │
 * │ │ │ │ │ Title Row                         │   │   │   │   │
 * │ │ │ │ │ - Title (motion.h2)               │   │   │   │   │
 * │ │ │ │ │ - Close Button (X)                │   │   │   │   │
 * │ │ │ │ └───────────────────────────────────┘   │   │   │   │
 * │ │ │ │                                         │   │   │   │
 * │ │ │ │ ┌───────────────────────────────────┐   │   │   │   │
 * │ │ │ │ │ Tabs Row (if gridCard exists)     │   │   │   │   │
 * │ │ │ │ │ - Tab buttons (Regular/Premium)   │   │   │   │   │
 * │ │ │ │ │ - Active tab indicator            │   │   │   │   │
 * │ │ │ │ └───────────────────────────────────┘   │   │   │   │
 * │ │ │ └─────────────────────────────────────────┘   │   │   │
 * │ │ │                                               │   │   │
 * │ │ │ ┌─────────────────────────────────────────┐   │   │   │
 * │ │ │ │ Content Area (SCROLLABLE)               │   │   │   │
 * │ │ │ │ - Scrollable container (ref: contentRef)│   │   │   │
 * │ │ │ │ ┌───────────────────────────────────┐   │   │   │   │
 * │ │ │ │ │ AnimatePresence                   │   │   │   │   │
 * │ │ │ │ │ ┌─────────────────────────────┐   │   │   │   │   │
 * │ │ │ │ │ │ motion.div (Tab Content)    │   │   │   │   │   │
 * │ │ │ │ │ │ - Animates on tab change    │   │   │   │   │   │
 * │ │ │ │ │ │                             │   │   │   │   │   │
 * │ │ │ │ │ │ ┌───────────────────────┐   │   │   │   │   │   │
 * │ │ │ │ │ │ │ FlexCards Section     │   │   │   │   │   │   │
 * │ │ │ │ │ │ │ (if cards.length > 0) │   │   │   │   │   │   │
 * │ │ │ │ │ │ │ - FlexCardContainer   │   │   │   │   │   │   │
 * │ │ │ │ │ │ └───────────────────────┘   │   │   │   │   │   │
 * │ │ │ │ │ │                             │   │   │   │   │   │
 * │ │ │ │ │ │ ┌───────────────────────┐   │   │   │   │   │   │
 * │ │ │ │ │ │ │ GridCards Section     │   │   │   │   │   │   │
 * │ │ │ │ │ │ │ (if gridCard.length>0)│   │   │   │   │   │   │
 * │ │ │ │ │ │ │ - GridCardContainer   │   │   │   │   │   │   │
 * │ │ │ │ │ │ └───────────────────────┘   │   │   │   │   │   │
 * │ │ │ │ │ └─────────────────────────────┘   │   │   │   │   │
 * │ │ │ │ └───────────────────────────────────┘   │   │   │   │
 * │ │ │ └─────────────────────────────────────────┘   │   │   │
 * │ │ │                                               │   │   │
 * │ │ │ ┌─────────────────────────────────────────┐   │   │   │
 * │ │ │ │ Gradient Fade (Mobile Only)             │   │   │   │
 * │ │ │ │ - Bottom fade indicator                 │   │   │   │
 * │ │ │ └─────────────────────────────────────────┘   │   │   │
 * │ │ └─────────────────────────────────────────────┘   │   │
 * │ └───────────────────────────────────────────────────┘   │
 * └─────────────────────────────────────────────────────────┘
 *
 * WHERE TO ADD NEW ELEMENTS:
 * ===========================
 *
 * 1. NEW HEADER ELEMENT (above/below title):
 *    → Add in "Title Row" div (line ~300)
 *
 * 2. NEW TAB:
 *    → Modify 'tabs' array (line ~11)
 *    → Tabs render automatically in "Tabs Row" (line ~327)
 *
 * 3. NEW CONTENT SECTION (in scrollable area):
 *    → Add in "Tab Content" motion.div (line ~392)
 *    → Can add before/after FlexCards or GridCards sections
 *
 * 4. NEW FOOTER/BOTTOM ELEMENT:
 *    → Add new div after "Content Area" (after line ~427)
 *    → Before "Gradient Fade" div
 *
 * 5. NEW BUTTON/ACTION BAR:
 *    → Add in Header section OR after Content Area
 *    → Use sticky positioning if needed in header
 *
 * 6. NEW SIDEBAR/ADJACENT CONTENT:
 *    → Modify modal container to use grid/flex layout
 *    → Add as sibling to "Header" or "Content Area"
 */

import { useEffect, useState, useRef } from "react";
import { motion, AnimatePresence } from "framer-motion";
import { IoInformationCircleOutline, IoChevronDown } from "react-icons/io5";
import { HiShoppingCart } from "react-icons/hi";
import { useNavigate } from "react-router-dom";
import { useCart } from "../../hooks/useCart";
import FlexCardContainer from "../../components/ui/FlexCardContainer";
import GridCardContainer from "../ui/GridCardContainer";

const getIsDesktop = () =>
  typeof window !== "undefined" && window.innerWidth >= 1024;

const ServiceModal = ({
  title,
  cards = [],
  gridCard = [],
  infoContent = null,
  onClose,
  services = [],
  currentServiceId = null,
  onServiceChange = null,
}) => {
  const navigate = useNavigate();
  const { totalServices } = useCart();
  const modalRef = useRef(null);
  const contentRef = useRef(null);
  const scrollPositionRef = useRef(0);
  const tabs = gridCard.map((item) => item?.title);
  const [currentTab, setCurrentTab] = useState(0);
  const [isDragging, setIsDragging] = useState(false);
  const [showInfo, setShowInfo] = useState(false);
<<<<<<< HEAD
  const [isDesktop, setIsDesktop] = useState(getIsDesktop());
=======
  const [isDesktop, setIsDesktop] = useState(false);
  const [showDropdown, setShowDropdown] = useState(false);
>>>>>>> 9a7a865e
  const infoIconRef = useRef(null);
  const dropdownRef = useRef(null);
  const dragStartY = useRef(0);
  const touchStateRef = useRef({
    startY: 0,
  });

  const handleCartClick = () => {
    onClose();
    navigate("/cart");
  };

  const handleServiceSelect = (serviceId) => {
    if (onServiceChange && serviceId !== currentServiceId) {
      onServiceChange(serviceId);
    }
    setShowDropdown(false);
  };

  // Close dropdown when clicking outside
  useEffect(() => {
    const handleClickOutside = (event) => {
      if (dropdownRef.current && !dropdownRef.current.contains(event.target)) {
        setShowDropdown(false);
      }
    };

    if (showDropdown) {
      document.addEventListener("mousedown", handleClickOutside);
      document.addEventListener("touchstart", handleClickOutside);
    }

    return () => {
      document.removeEventListener("mousedown", handleClickOutside);
      document.removeEventListener("touchstart", handleClickOutside);
    };
  }, [showDropdown]);

  // Check if desktop on mount and resize
  useEffect(() => {
    const checkDesktop = () => {
      setIsDesktop(window.innerWidth >= 1024);
    };
    checkDesktop();
    window.addEventListener("resize", checkDesktop);
    return () => window.removeEventListener("resize", checkDesktop);
  }, []);

  // Animation variants
  const overlayVariants = {
    hidden: { opacity: 0 },
    visible: {
      opacity: 1,
      transition: { duration: 0.3, ease: "easeOut" },
    },
    exit: {
      opacity: 0,
      transition: { duration: 0.2, ease: "easeIn" },
    },
  };

  const modalVariants = {
    hidden: {
      y: "100%",
      scale: 0.9,
      opacity: 0,
    },
    visible: {
      y: 0,
      scale: 1,
      opacity: 1,
      transition: {
        type: "spring",
        damping: 25,
        stiffness: 300,
        duration: 0.4,
      },
    },
    exit: {
      y: "100%",
      scale: 0.9,
      opacity: 0,
      transition: {
        type: "spring",
        damping: 30,
        stiffness: 300,
        duration: 0.3,
      },
    },
  };

  const desktopModalVariants = {
    hidden: {
      scale: 0.8,
      opacity: 0,
    },
    visible: {
      scale: 1,
      opacity: 1,
      transition: {
        type: "spring",
        damping: 30,
        stiffness: 400,
        duration: 0.4,
      },
    },
    exit: {
      scale: 0.8,
      opacity: 0,
      transition: {
        duration: 0.2,
        ease: "easeIn",
      },
    },
  };

  const tabContentVariants = {
    hidden: { opacity: 0, x: 20 },
    visible: {
      opacity: 1,
      x: 0,
      transition: { duration: 0.3, ease: "easeOut" },
    },
    exit: {
      opacity: 0,
      x: -20,
      transition: { duration: 0.2, ease: "easeIn" },
    },
  };

  useEffect(() => {
    // Save the current scroll position
    scrollPositionRef.current =
      window.pageYOffset ||
      window.scrollY ||
      document.documentElement.scrollTop ||
      document.body.scrollTop ||
      0;

    // Add styles to prevent background scrolling
    document.body.style.overflow = "hidden";
    document.body.style.position = "fixed";
    document.body.style.top = `-${scrollPositionRef.current}px`;
    document.body.style.width = "100%";

    // Add event listener for escape key
    const handleEscape = (e) => {
      if (e.key === "Escape") onClose();
    };

    document.addEventListener("keydown", handleEscape);

    // Focus the content area to enable mouse wheel scrolling
    if (contentRef.current) {
      contentRef.current.focus();
    }

    return () => {
      // Get the saved scroll position from ref
      const savedScroll = scrollPositionRef.current;

      // Remove fixed positioning first
      document.body.style.overflow = "";
      document.body.style.position = "";
      document.body.style.top = "";
      document.body.style.width = "";

      // Restore scroll position with multiple techniques for reliability
      window.scrollTo(0, savedScroll);
      document.documentElement.scrollTop = savedScroll;
      document.body.scrollTop = savedScroll;

      // Double RAF for reliability
      requestAnimationFrame(() => {
        requestAnimationFrame(() => {
          window.scrollTo(0, savedScroll);
          document.documentElement.scrollTop = savedScroll;
          document.body.scrollTop = savedScroll;
        });
      });

      // Fallback timeout
      setTimeout(() => {
        window.scrollTo(0, savedScroll);
        document.documentElement.scrollTop = savedScroll;
        document.body.scrollTop = savedScroll;
      }, 10);

      document.removeEventListener("keydown", handleEscape);
    };
  }, [onClose]);

  // Handle drag gestures for mobile
  const isInteractionInsideContent = (target) => {
    if (!contentRef.current) return false;
    return contentRef.current.contains(target);
  };

  const handleDragStart = (e) => {
    if (isInteractionInsideContent(e.target)) {
      return;
    }

    setIsDragging(true);
    dragStartY.current =
      e.type === "touchstart" ? e.touches[0].clientY : e.clientY;
  };

  const handleDragMove = (e) => {
    if (!isDragging) return;

    const currentY = e.type === "touchmove" ? e.touches[0].clientY : e.clientY;
    const dragDistance = currentY - dragStartY.current;

    // Only allow dragging down to close
    if (dragDistance > 0) {
      const modal = modalRef.current;
      if (modal) {
        modal.style.transform = `translateY(${dragDistance}px)`;
        modal.style.opacity = `${1 - dragDistance / 300}`;
      }
    }
  };

  const handleDragEnd = (e) => {
    if (!isDragging) return;

    setIsDragging(false);
    const currentY =
      e.type === "touchend" ? e.changedTouches[0].clientY : e.clientY;
    const dragDistance = currentY - dragStartY.current;

    if (dragDistance > 100) {
      onClose();
    } else {
      // Reset modal position
      const modal = modalRef.current;
      if (modal) {
        modal.style.transform = "translateY(0)";
        modal.style.opacity = "1";
      }
    }
  };

  const handleContentTouchStart = (e) => {
    e.stopPropagation();
    if (!contentRef.current) return;
    touchStateRef.current.startY = e.touches[0].clientY;
  };

  const handleContentTouchMove = (e) => {
    if (!contentRef.current) return;

    const content = contentRef.current;
    const currentY = e.touches[0].clientY;
    const deltaY = currentY - touchStateRef.current.startY;
    const atTop = content.scrollTop <= 0;
    const atBottom =
      Math.ceil(content.scrollTop + content.clientHeight) >=
      content.scrollHeight;

    const pullingDown = deltaY > 0;
    const pullingUp = deltaY < 0;

    if ((pullingDown && atTop) || (pullingUp && atBottom)) {
      e.stopPropagation();
      e.preventDefault();
    } else {
      e.stopPropagation();
    }
  };

  // Enhanced wheel handling with momentum
  const handleWheel = (e) => {
    if (contentRef.current) {
      e.stopPropagation();

      const newScrollTop = contentRef.current.scrollTop + e.deltaY;
      const maxScroll =
        contentRef.current.scrollHeight - contentRef.current.clientHeight;

      if (newScrollTop >= 0 && newScrollTop <= maxScroll) {
        contentRef.current.scrollTop = newScrollTop;
        e.preventDefault();
      }
    }
  };

  return (
    <AnimatePresence mode="wait">
      {/* ======================================== */}
      {/* SECTION 1: OVERLAY (Background backdrop) */}
      {/* ======================================== */}
      <motion.div
        key="modal-overlay"
        className="fixed inset-0 z-50 flex items-end lg:items-center justify-center p-0 lg:p-4 bg-black/30 backdrop-blur-sm"
        variants={overlayVariants}
        initial="hidden"
        animate="visible"
        exit="exit"
        onClick={onClose}
      >
        {/* ======================================== */}
        {/* SECTION 2: MODAL CONTAINER (Main box) */}
        {/* ======================================== */}
        <motion.div
          ref={modalRef}
<<<<<<< HEAD
          className="relative w-full lg:w-[1020px] h-[77vh] lg:h-[620px] bg-[#FAF2F4] rounded-t-3xl lg:rounded-2xl shadow-2xl py-4 sm:py-6 lg:py-8 xl:py-[60px] pl-2 sm:pl-3 lg:pl-4 xl:pl-6 pr-1 sm:pr-2 lg:pr-2 xl:pr-2 flex flex-col mx-0 lg:mx-2 xl:mx-4 overflow-hidden"
          variants={isDesktop ? desktopModalVariants : modalVariants}
=======
          className="relative w-full max-w-[min(95vw,1020px)] h-[min(85vh,620px)] bg-[#FAF2F4] rounded-t-3xl md:rounded-2xl shadow-2xl py-[clamp(1rem,3vw,3.75rem)] px-[clamp(0.5rem,2vw,1.5rem)] flex flex-col mx-auto overflow-hidden"
          variants={
            window.innerWidth < 768 ? modalVariants : desktopModalVariants
          }
>>>>>>> 9a7a865e
          initial="hidden"
          animate="visible"
          exit="exit"
          onClick={(e) => e.stopPropagation()}
          onWheel={handleWheel}
          // Drag handlers for mobile
          onTouchStart={handleDragStart}
          onTouchMove={handleDragMove}
          onTouchEnd={handleDragEnd}
          onMouseDown={handleDragStart}
          onMouseMove={handleDragMove}
          onMouseUp={handleDragEnd}
          onMouseLeave={handleDragEnd}
        >
          {/* ======================================== */}
          {/* SECTION 2.1: DRAG HANDLE (Mobile only) */}
          {/* ======================================== */}
          <div
            className="lg:hidden absolute top-3 left-1/2 transform -translate-x-1/2 w-16 h-1.5 bg-gray-400/60 rounded-full cursor-grab active:cursor-grabbing"
            onTouchStart={handleDragStart}
            onMouseDown={handleDragStart}
          />

          {/* ======================================== */}
          {/* SECTION 3: HEADER (Sticky at top) */}
          {/* ✅ Add new header elements here */}
          {/* ======================================== */}
          <div className="sticky w-full top-0 bg-[#FAF2F4] z-10 pb-[clamp(0.5rem,1.5vw,0.75rem)] mt-[clamp(0.5rem,2vw,1rem)] md:mt-0 border-b border-gray-200/50">
            {/* ======================================== */}
            {/* SECTION 3.1: TITLE ROW */}
            {/* ✅ Add elements before/after title here */}
            {/* ======================================== */}
            <div className="flex justify-between items-center w-full mb-[clamp(0.75rem,2vw,1.5rem)]">
              <div className="flex items-center gap-2 flex-1 min-w-0">
                {services.length > 0 && onServiceChange ? (
                  <div ref={dropdownRef} className="relative flex-1 min-w-0">
                    <motion.button
                      onClick={() => setShowDropdown(!showDropdown)}
                      className="flex items-center gap-2 text-[#CC2B52] text-[clamp(1.25rem,3vw,2rem)] leading-tight font-bold hover:opacity-80 transition-opacity"
                      initial={{ opacity: 0, y: -10 }}
                      animate={{ opacity: 1, y: 0 }}
                      transition={{ delay: 0.1, duration: 0.3 }}
                    >
                      <span className="truncate">{title}</span>
                      <IoChevronDown
                        className={`w-[clamp(1.25rem,3vw,2rem)] h-[clamp(1.25rem,3vw,2rem)] flex-shrink-0 transition-transform duration-200 ${
                          showDropdown ? "rotate-180" : ""
                        }`}
                      />
                    </motion.button>

                    {/* Dropdown Menu */}
                    <AnimatePresence>
                      {showDropdown && (
                        <>
                          {/* Backdrop for mobile */}
                          <motion.div
                            className="fixed inset-0 bg-black/30 z-[60] lg:hidden"
                            initial={{ opacity: 0 }}
                            animate={{ opacity: 1 }}
                            exit={{ opacity: 0 }}
                            onClick={() => setShowDropdown(false)}
                          />

                          {/* Dropdown Content */}
                          <motion.div
                            className="absolute top-full left-0 mt-2 w-[clamp(200px,90vw,320px)] min-w-[200px] max-w-[320px] bg-white rounded-xl shadow-2xl z-[70] overflow-hidden border border-gray-100"
                            initial={{
                              y: -10,
                              opacity: 0,
                              scale: 0.95,
                            }}
                            animate={{ y: 0, opacity: 1, scale: 1 }}
                            exit={{
                              y: -10,
                              opacity: 0,
                              scale: 0.95,
                            }}
                            transition={{
                              type: "spring",
                              damping: 25,
                              stiffness: 300,
                            }}
                            onClick={(e) => e.stopPropagation()}
                          >
                            {services.map((service, index) => (
                              <button
                                key={service.id}
                                onClick={() => handleServiceSelect(service.id)}
                                className={`w-full text-left px-[clamp(0.875rem,2.5vw,1.5rem)] py-[clamp(0.625rem,1.75vw,0.875rem)] text-[clamp(0.8125rem,1.4vw,1rem)] font-medium hover:bg-gray-50 transition-colors whitespace-nowrap ${
                                  service.id === currentServiceId
                                    ? "bg-gray-100 font-semibold text-[#CC2B52]"
                                    : "text-[#3C3C43]"
                                } ${
                                  index !== services.length - 1
                                    ? "border-b border-gray-200"
                                    : ""
                                }`}
                              >
                                {service.name}
                              </button>
                            ))}
                          </motion.div>
                        </>
                      )}
                    </AnimatePresence>
                  </div>
                ) : (
                  <motion.h2
                    className="text-[#CC2B52] text-[clamp(1.25rem,3vw,2rem)] leading-tight font-bold"
                    initial={{ opacity: 0, y: -10 }}
                    animate={{ opacity: 1, y: 0 }}
                    transition={{ delay: 0.1, duration: 0.3 }}
                  >
                    {title}
                  </motion.h2>
                )}
              </div>

              <motion.button
                onClick={onClose}
                className="flex items-center justify-center w-[clamp(2rem,4vw,3rem)] h-[clamp(2rem,4vw,3rem)] rounded-full bg-gray-100 hover:bg-gray-200 text-gray-600 hover:text-red-600 transition-all duration-200 shadow-sm hover:shadow-md flex-shrink-0 ml-2"
                whileHover={{ scale: 1.05 }}
                whileTap={{ scale: 0.95 }}
                aria-label="Close modal"
                initial={{ opacity: 0, scale: 0.8 }}
                animate={{ opacity: 1, scale: 1 }}
                transition={{ delay: 0.15, duration: 0.3 }}
              >
                <span className="text-[clamp(1.125rem,2.5vw,1.5rem)] font-semibold">
                  &times;
                </span>
              </motion.button>
            </div>

            {/* ======================================== */}
            {/* SECTION 3.2: TABS ROW */}
            {/* ✅ Tabs render here automatically */}
            {/* ✅ Info icon at extreme right */}
            {/* ======================================== */}
            {gridCard.length > 0 && (
              <div className="relative w-full  pb-2 overflow-visible">
                <motion.div
                  className="tabs flex flex-row items-center justify-between pr-2 gap-[clamp(1rem,3vw,2rem)] text-[clamp(0.875rem,1.5vw,1.25rem)] leading-[clamp(1.5rem,2vw,2rem)] font-inter pb-2 overflow-visible"
                  initial={{ opacity: 0, y: -5 }}
                  animate={{ opacity: 1, y: 0 }}
                  transition={{ delay: 0.2, duration: 0.3 }}
                >
                  <div className="flex items-center gap-[clamp(1rem,3vw,2rem)] flex-shrink-0 overflow-visible">
                    {tabs.map((item, index) => (
                      <motion.div
                        key={index}
                        onClick={() => setCurrentTab(index)}
                        className={`relative py-[clamp(0.5rem,1.5vw,0.75rem)] transition-all duration-300 ease-out cursor-pointer flex-shrink-0
                                  ${
                                    currentTab === index
                                      ? "text-[#CC2B52] font-bold"
                                      : "text-gray-600/60 font-normal hover:text-[#CC2B52]"
                                  }`}
                        whileHover={{ scale: 1.05 }}
                        whileTap={{ scale: 0.95 }}
                      >
                        <span
                          className={`whitespace-nowrap px-2 ${
                            currentTab === index ? "font-bold" : "font-normal"
                          }`}
                          style={{
                            fontWeight: currentTab === index ? 700 : 400,
                          }}
                        >
                          {item}
                        </span>
                        {currentTab === index && (
                          <motion.div
                            className="absolute bottom-0 left-0 w-full h-0.5 bg-[#CC2B52]"
                            layoutId="activeTab"
                            initial={{ scaleX: 0 }}
                            animate={{ scaleX: 1 }}
                            transition={{
                              type: "spring",
                              stiffness: 400,
                              damping: 30,
                            }}
                          />
                        )}
                      </motion.div>
                    ))}
                  </div>

                  {/* Info Icon - conditionally rendered at extreme right */}
                  {infoContent && (
                    <div
                      ref={infoIconRef}
                      className="relative flex-shrink-0 overflow-visible"
                      onMouseEnter={() => isDesktop && setShowInfo(true)}
                      onMouseLeave={() => isDesktop && setShowInfo(false)}
                    >
                      <motion.button
                        onClick={() => {
                          if (!isDesktop) {
                            setShowInfo(!showInfo);
                          }
                        }}
                        className="flex items-center justify-center w-[clamp(1.25rem,2.5vw,1.5rem)] h-[clamp(1.25rem,2.5vw,1.5rem)] text-[#CC2B52] hover:text-[#B02547] transition-colors cursor-pointer"
                        whileHover={{ scale: 1.1 }}
                        whileTap={{ scale: 0.95 }}
                        aria-label="Service information"
                        initial={{ opacity: 0, scale: 0.8 }}
                        animate={{ opacity: 1, scale: 1 }}
                        transition={{ delay: 0.2, duration: 0.3 }}
                      >
                        <IoInformationCircleOutline className="w-full h-full" />
                      </motion.button>

                      {/* Info Popover - All screens appear near icon */}
                      <AnimatePresence>
                        {showInfo && (
                          <>
                            {/* Backdrop - 25% transparent */}
                            <motion.div
                              className="fixed inset-0 bg-black/25 z-[60]"
                              initial={{ opacity: 0 }}
                              animate={{ opacity: 1 }}
                              exit={{ opacity: 0 }}
                              onClick={() => setShowInfo(false)}
                            />

                            {/* Popover content - positioned near icon on all screens */}
                            <motion.div
                              className="popover-content absolute top-full right-0 mt-3 w-[min(90vw,320px)] bg-white rounded-xl shadow-2xl z-[70] p-[clamp(1rem,2vw,1.5rem)]"
                              initial={{
                                y: 10,
                                opacity: 0,
                                scale: 0.95,
                              }}
                              animate={{ y: 0, opacity: 1, scale: 1 }}
                              exit={{
                                y: 10,
                                opacity: 0,
                                scale: 0.95,
                              }}
                              transition={{
                                type: "spring",
                                damping: 25,
                                stiffness: 300,
                              }}
                              onClick={(e) => e.stopPropagation()}
                              onMouseEnter={() => {
                                if (isDesktop) {
                                  setShowInfo(true);
                                }
                              }}
                              onMouseLeave={() => {
                                if (isDesktop) {
                                  setShowInfo(false);
                                }
                              }}
                              style={{
                                transformOrigin: "top right",
                              }}
                            >
                              {/* Mobile/Tablet header with close button */}
                              <div className="flex justify-between items-center mb-3 lg:mb-2">
                                <h4 className="text-[#CC2B52] font-semibold text-sm lg:hidden">
                                  Important Information
                                </h4>
                                <button
                                  onClick={() => setShowInfo(false)}
                                  className="text-gray-500 hover:text-gray-700 lg:hidden"
                                >
                                  <span className="text-xl">&times;</span>
                                </button>
                              </div>

                              {/* Info content */}
                              <ul className="space-y-2 text-sm text-gray-700 leading-relaxed">
                                {infoContent.items?.map((item, index) => (
                                  <li
                                    key={index}
                                    className="flex items-start gap-2"
                                  >
                                    <span className="text-[#CC2B52] mt-1 flex-shrink-0">
                                      •
                                    </span>
                                    <span>{item}</span>
                                  </li>
                                ))}
                              </ul>

                              {/* Arrow pointing to icon */}
                              <div className="absolute -top-2 right-4 w-4 h-4 bg-white transform rotate-45 shadow-lg border-l border-t border-gray-100" />
                            </motion.div>
                          </>
                        )}
                      </AnimatePresence>
                    </div>
                  )}
                </motion.div>
              </div>
            )}
          </div>

          {/* ======================================== */}
          {/* SECTION 4: CONTENT AREA (Scrollable) */}
          {/* ✅ Add new content sections here */}
          {/* ======================================== */}
          <motion.div
            ref={contentRef}
            tabIndex={0}
            className="flex-1 w-full overflow-y-auto mt-[clamp(1rem,2vw,1.5rem)] outline-none pb-[clamp(1rem,2vw,1.5rem)] pr-0 custom-scrollbar"
            style={{
              WebkitOverflowScrolling: "touch",
              scrollbarWidth: "thin",
              scrollbarColor: "#9CA3AF #F7EBEE",
            }}
            onTouchStart={handleContentTouchStart}
            onTouchMove={handleContentTouchMove}
            initial={{ opacity: 0 }}
            animate={{ opacity: 1 }}
            transition={{ delay: 0.3, duration: 0.4 }}
          >
            <AnimatePresence mode="wait">
              {/* ======================================== */}
              {/* SECTION 4.1: TAB CONTENT (Animated) */}
              {/* ✅ Add new content sections here */}
              {/* ======================================== */}
              <motion.div
                key={currentTab}
                variants={tabContentVariants}
                initial="hidden"
                animate="visible"
                exit="exit"
                transition={{ duration: 0.2 }}
              >
                {/* ======================================== */}
                {/* SECTION 4.1.1: FLEX CARDS SECTION */}
                {/* ✅ Modify FlexCards here */}
                {/* ======================================== */}
                {cards.length > 0 && (
                  <motion.div
                    initial={{ opacity: 0, y: 20 }}
                    animate={{ opacity: 1, y: 0 }}
                    transition={{ duration: 0.4 }}
                  >
                    <FlexCardContainer cards={cards} />
                  </motion.div>
                )}

                {/* ======================================== */}
                {/* SECTION 4.1.2: GRID CARDS SECTION */}
                {/* ✅ Modify GridCards here */}
                {/* ======================================== */}
                {gridCard.length > 0 && (
                  <motion.div
                    initial={{ opacity: 0, y: 20 }}
                    animate={{ opacity: 1, y: 0 }}
                    transition={{ duration: 0.4, delay: 0.1 }}
                  >
                    <GridCardContainer
                      gridCard={gridCard[currentTab].data}
                      category={gridCard[currentTab].title}
                      currentTab={currentTab}
                    />
                  </motion.div>
                )}
              </motion.div>
            </AnimatePresence>
          </motion.div>

          {/* ======================================== */}
          {/* SECTION 5: FOOTER/BOTTOM ELEMENTS */}
          {/* ✅ Add footer, action buttons, etc. here */}
          {/* ======================================== */}

          {/* ======================================== */}
          {/* SECTION 5.1: CART BUTTON (Bottom Right) */}
          {/* ======================================== */}
          <motion.button
            onClick={handleCartClick}
            className="absolute bottom-[clamp(1rem,2vw,1.5rem)] right-[clamp(1rem,2vw,1.5rem)] z-50 flex items-center justify-center w-[clamp(2.5rem,5vw,3rem)] h-[clamp(2.5rem,5vw,3rem)] rounded-full bg-[#CC2B52] text-white shadow-lg hover:bg-[#B02547] transition-all duration-200"
            whileHover={{ scale: 1.1 }}
            whileTap={{ scale: 0.95 }}
            initial={{ opacity: 0, scale: 0.8 }}
            animate={{ opacity: 1, scale: 1 }}
            transition={{ delay: 0.3, duration: 0.3 }}
            aria-label="Go to cart"
          >
            <HiShoppingCart className="w-[clamp(1.25rem,3vw,1.5rem)] h-[clamp(1.25rem,3vw,1.5rem)]" />
            {/* Cart Badge */}
            {totalServices > 0 && (
              <span
                className="absolute -top-1 -right-1 flex items-center justify-center min-w-[18px] h-[18px] px-1 bg-white text-[#CC2B52] rounded-full shadow-md border border-[#CC2B52]/20 text-xs font-bold"
                style={{
                  fontSize: "10px",
                  lineHeight: "1",
                }}
              >
                {totalServices}
              </span>
            )}
          </motion.button>

          {/* ======================================== */}
          {/* SECTION 5.2: GRADIENT FADE (Mobile only) */}
          {/* ======================================== */}
          <div className="md:hidden absolute bottom-0 left-0 right-0 h-8 bg-[#FFFCFD] to-transparent pointer-events-none" />
        </motion.div>
      </motion.div>
    </AnimatePresence>
  );
};

export default ServiceModal;<|MERGE_RESOLUTION|>--- conflicted
+++ resolved
@@ -125,12 +125,9 @@
   const [currentTab, setCurrentTab] = useState(0);
   const [isDragging, setIsDragging] = useState(false);
   const [showInfo, setShowInfo] = useState(false);
-<<<<<<< HEAD
   const [isDesktop, setIsDesktop] = useState(getIsDesktop());
-=======
-  const [isDesktop, setIsDesktop] = useState(false);
+  // const [isDesktop, setIsDesktop] = useState(false);
   const [showDropdown, setShowDropdown] = useState(false);
->>>>>>> 9a7a865e
   const infoIconRef = useRef(null);
   const dropdownRef = useRef(null);
   const dragStartY = useRef(0);
@@ -438,15 +435,8 @@
         {/* ======================================== */}
         <motion.div
           ref={modalRef}
-<<<<<<< HEAD
           className="relative w-full lg:w-[1020px] h-[77vh] lg:h-[620px] bg-[#FAF2F4] rounded-t-3xl lg:rounded-2xl shadow-2xl py-4 sm:py-6 lg:py-8 xl:py-[60px] pl-2 sm:pl-3 lg:pl-4 xl:pl-6 pr-1 sm:pr-2 lg:pr-2 xl:pr-2 flex flex-col mx-0 lg:mx-2 xl:mx-4 overflow-hidden"
           variants={isDesktop ? desktopModalVariants : modalVariants}
-=======
-          className="relative w-full max-w-[min(95vw,1020px)] h-[min(85vh,620px)] bg-[#FAF2F4] rounded-t-3xl md:rounded-2xl shadow-2xl py-[clamp(1rem,3vw,3.75rem)] px-[clamp(0.5rem,2vw,1.5rem)] flex flex-col mx-auto overflow-hidden"
-          variants={
-            window.innerWidth < 768 ? modalVariants : desktopModalVariants
-          }
->>>>>>> 9a7a865e
           initial="hidden"
           animate="visible"
           exit="exit"
@@ -662,6 +652,7 @@
                       </motion.button>
 
                       {/* Info Popover - All screens appear near icon */}
+                      {/* Info Popover - All screens appear near icon */}
                       <AnimatePresence>
                         {showInfo && (
                           <>
@@ -674,9 +665,9 @@
                               onClick={() => setShowInfo(false)}
                             />
 
-                            {/* Popover content - positioned near icon on all screens */}
+                            {/* Popover content - Fully responsive sizing */}
                             <motion.div
-                              className="popover-content absolute top-full right-0 mt-3 w-[min(90vw,320px)] bg-white rounded-xl shadow-2xl z-[70] p-[clamp(1rem,2vw,1.5rem)]"
+                              className="popover-content absolute top-full right-0 mt-3 w-[85vw] max-w-[320px] sm:w-[75vw] sm:max-w-[360px] md:w-[65vw] md:max-w-[380px] lg:w-[380px] xl:w-[400px] bg-white rounded-xl shadow-2xl z-[70] p-3 sm:p-4 md:p-5"
                               initial={{
                                 y: 10,
                                 opacity: 0,
@@ -709,8 +700,8 @@
                               }}
                             >
                               {/* Mobile/Tablet header with close button */}
-                              <div className="flex justify-between items-center mb-3 lg:mb-2">
-                                <h4 className="text-[#CC2B52] font-semibold text-sm lg:hidden">
+                              <div className="flex justify-between items-center mb-3 lg:mb-3">
+                                <h4 className="text-[#CC2B52] font-semibold text-sm sm:text-base md:text-lg lg:text-base">
                                   Important Information
                                 </h4>
                                 <button
@@ -721,23 +712,23 @@
                                 </button>
                               </div>
 
-                              {/* Info content */}
-                              <ul className="space-y-2 text-sm text-gray-700 leading-relaxed">
+                              {/* Info content - Responsive text sizing */}
+                              <ul className="space-y-2 sm:space-y-3 text-xs sm:text-sm md:text-base lg:text-sm text-gray-700 leading-relaxed sm:leading-loose">
                                 {infoContent.items?.map((item, index) => (
                                   <li
                                     key={index}
-                                    className="flex items-start gap-2"
+                                    className="flex items-start gap-2 sm:gap-3"
                                   >
-                                    <span className="text-[#CC2B52] mt-1 flex-shrink-0">
+                                    <span className="text-[#CC2B52] mt-0.5 sm:mt-1 flex-shrink-0 text-sm sm:text-base">
                                       •
                                     </span>
-                                    <span>{item}</span>
+                                    <span className="flex-1">{item}</span>
                                   </li>
                                 ))}
                               </ul>
 
-                              {/* Arrow pointing to icon */}
-                              <div className="absolute -top-2 right-4 w-4 h-4 bg-white transform rotate-45 shadow-lg border-l border-t border-gray-100" />
+                              {/* Arrow pointing to icon - Responsive positioning */}
+                              <div className="absolute -top-2 right-3 sm:right-4 w-3 h-3 sm:w-4 sm:h-4 bg-white transform rotate-45 shadow-lg border-l border-t border-gray-100" />
                             </motion.div>
                           </>
                         )}
